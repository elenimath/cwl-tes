from __future__ import absolute_import, print_function, unicode_literals

import logging
import os
import random
import shutil
import tes
import time

<<<<<<< HEAD
=======
from builtins import str
>>>>>>> 64566883
from cwltool.command_line_tool import CommandLineTool
from cwltool.errors import WorkflowException, UnsupportedRequirement
from cwltool.stdfsaccess import StdFsAccess
<<<<<<< HEAD
from cwltool.utils import onWindows
from cwltool.workflow import defaultMakeTool
=======
from cwltool.workflow import default_make_tool
>>>>>>> 64566883
from pprint import pformat
from schema_salad.ref_resolver import file_uri

log = logging.getLogger("tes-backend")


<<<<<<< HEAD
def make_tes_tool(spec, **kwargs):
    if "class" in spec and spec["class"] == "CommandLineTool":
        return TESCommandLineTool(spec, **kwargs)
    else:
        return defaultMakeTool(spec, **kwargs)
=======
class TESWorkflow(object):

    def __init__(self, url, runtime_context):
        self.threads = []
        self.basedir = runtime_context.basedir if \
            runtime_context.basedir is not None else os.getcwd()
        self.default_container = runtime_context.default_container
        self.client = tes.HTTPClient(url)
        self.fs_access = StdFsAccess(self.basedir)

    def executor(self, tool, job_order, runtimeContext, logger):
        final_output = []
        final_status = []

        def output_callback(out, processStatus):
            final_status.append(processStatus)
            final_output.append(out)

        output_dirs = set()

        if runtimeContext.outdir:
            finaloutdir = os.path.abspath(runtimeContext.outdir)
        else:
            finaloutdir = None

        if runtimeContext.tmp_outdir_prefix:
            runtimeContext.outdir = tempfile.mkdtemp(
                prefix=runtimeContext.tmp_outdir_prefix
            )
        else:
            runtimeContext.outdir = tempfile.mkdtemp()

        output_dirs.add(runtimeContext.outdir)
        runtimeContext.mutation_manager = MutationManager()
        runtimeContext.toplevel = True

        jobReqs = None
        if "cwl:requirements" in job_order:
            jobReqs = job_order["cwl:requirements"]
        elif ("cwl:defaults" in tool.metadata and
              "cwl:requirements" in tool.metadata["cwl:defaults"]):
            jobReqs = tool.metadata["cwl:defaults"]["cwl:requirements"]
        if jobReqs:
            for req in jobReqs:
                tool.requirements.append(req)

        if runtimeContext.default_container:
            tool.requirements.insert(0, {
                "class": "DockerRequirement",
                "dockerPull": runtimeContext.default_container
            })

        jobs = tool.job(job_order, output_callback, runtimeContext)
        try:
            for runnable in jobs:
                if runnable:
                    builder = runtimeContext.builder
                    if builder is not None:
                        runnable.builder = builder
                    if runnable.outdir:
                        output_dirs.add(runnable.outdir)
                    runnable.run(runtimeContext)
                else:
                    time.sleep(1)

        except WorkflowException as e:
            raise e
        except Exception as e:
            log.error("Got exception")
            raise WorkflowException(str(e))

        # wait for all processes to finish
        self.wait()

        if final_output and final_output[0] and finaloutdir:
            final_output[0] = relocateOutputs(
                final_output[0], finaloutdir,
                output_dirs, runtimeContext.move_outputs,
                runtimeContext.make_fs_access(""))

        if runtimeContext.rm_tmpdir:
            cleanIntermediate(output_dirs)

        if final_output and final_status:
            return (final_output[0], final_status[0])
        else:
            return (None, "permanentFail")

    def make_exec_tool(self, spec, loadingContext):
        return TESCommandLineTool(
            spec, self, self.fs_access, loadingContext
        )

    def make_tool(self, spec, loadingContext):
        if "class" in spec and spec["class"] == "CommandLineTool":
            return self.make_exec_tool(spec, loadingContext)
        else:
            return default_make_tool(spec, loadingContext)

    def add_thread(self, thread):
        self.threads.append(thread)

    def wait(self):
        while True:
            if all([not t.is_alive() for t in self.threads]):
                break
        for t in self.threads:
            t.join()
>>>>>>> 64566883


class TESCommandLineTool(CommandLineTool):

<<<<<<< HEAD
    def __init__(self, spec, **kwargs):
        super(TESCommandLineTool, self).__init__(spec, **kwargs)
=======
    def __init__(self, spec, tes_workflow, fs_access, loadingContext):
        super(TESCommandLineTool, self).__init__(spec, loadingContext)
>>>>>>> 64566883
        self.spec = spec

<<<<<<< HEAD
    def makeJobRunner(self, use_container=True, **kwargs):
        return TESTask(self.spec, **kwargs)
=======
    def makeJobRunner(self, runtimeContext):
        return TESTask(self.spec, self.tes_workflow, self.fs_access,
                       runtimeContext.tmpdir)

    def makePathMapper(self, reffiles, stagedir, runtimeContext, seperateDirs):
        return PathMapper(reffiles, runtimeContext.basedir, stagedir,
                          seperateDirs)
>>>>>>> 64566883


class TESTask(object):

<<<<<<< HEAD
    def __init__(self, spec, **kwargs):
        self.spec = spec
        self.kwargs = kwargs
=======
    def __init__(self, spec, tes_workflow, fs_access, tmpdir):
        self.spec = spec
        self.tes_workflow = tes_workflow
        self.fs_access = fs_access
        self.tmpdir = tmpdir

>>>>>>> 64566883
        self.outputs = None
        self.docker_workdir = "/var/spool/cwl"
        self.inplace_update = False
        if kwargs.get("basedir") is not None:
            self.basedir = kwargs.get("basedir")
        else:
            self.basedir = os.getcwd()
        self.fs_access = StdFsAccess(self.basedir)

        self.id = None
        self.state = "UNKNOWN"
        self.poll_interval = 1
        self.poll_retries = 10
        self.client = tes.HTTPClient(kwargs.get("tes"))

    def get_container(self):
        default = "python:2.7"
        container = default
<<<<<<< HEAD
        if self.kwargs.get("default_container"):
            container = self.kwargs.get("default_container")
=======
        if self.tes_workflow.default_container:
            container = self.tes_workflow.default_container
>>>>>>> 64566883

        reqs = self.spec.get("requirements", []) + self.spec.get("hints", [])
        for i in reqs:
            if i.get("class", "NA") == "DockerRequirement":
                container = i.get(
                    "dockerPull",
                    i.get("dockerImageId", default)
                )
        return container

    def create_input(self, name, d):
        if "contents" in d:
            return tes.Input(
                name=name,
                description="cwl_input:%s" % (name),
                path=d["path"],
                content=d["contents"],
                type=d["class"].upper()
            )
        else:
            return tes.Input(
                name=name,
                description="cwl_input:%s" % (name),
                url=d["location"],
                path=d["path"],
                type=d["class"].upper()
            )

    def parse_job_order(self, k, v, inputs):
        if isinstance(v, dict):
            if all([i in v for i in ["location", "path", "class"]]):
                inputs.append(self.create_input(k, v))

                if "secondaryFiles" in v:
                    for f in v["secondaryFiles"]:
                        self.parse_job_order(f["basename"], f, inputs)

            else:
                for sk, sv in v.items():
                    if isinstance(sv, dict):
                        self.parse_job_order(sk, sv, inputs)

                    else:
                        break

        elif isinstance(v, list):
            for i in range(len(v)):
                if isinstance(v[i], dict):
                    self.parse_job_order("%s[%s]" % (k, i), v[i], inputs)

                else:
                    break

        return inputs

    def parse_listing(self, listing, inputs):
        for item in listing:

            if "writable" in item:
                raise UnsupportedRequirement(
                    "The TES spec does not allow for writable inputs"
                )

            if "contents" in item:
                loc = self.fs_access.join(self.tmpdir, item["basename"])
                with self.fs_access.open(loc, "wb") as gen:
                    gen.write(item["contents"])
            else:
                loc = item["location"]

            parameter = tes.Input(
                name=item["basename"],
                description="InitialWorkDirRequirement:cwl_input:%s" % (
                    item["basename"]
                ),
                url=file_uri(loc),
                path=self.fs_access.join(
                    self.docker_workdir, item["basename"]
                ),
                type=item["class"].upper()
            )
            inputs.append(parameter)

        return inputs

    def get_inputs(self):
        inputs = []

        # find all primary and secondary input files
        for k, v in self.joborder.items():
            self.parse_job_order(k, v, inputs)

        # manage InitialWorkDirRequirement
        self.parse_listing(self.generatefiles["listing"], inputs)

        return inputs

    def get_envvars(self):
        env = self.environment
        vars_to_preserve = self.kwargs.get("preserve_environment")
        if self.kwargs.get("preserve_entire_environment"):
            vars_to_preserve = os.environ
        if vars_to_preserve is not None:
            for key, value in os.environ.items():
                if key in vars_to_preserve and key not in env:
                    # On Windows, subprocess env can't handle unicode.
                    env[key] = str(value) if onWindows() else value
        env["HOME"] = str(self.outdir) if onWindows() else self.outdir
        env["TMPDIR"] = str(self.tmpdir) if onWindows() else self.tmpdir
        if "PATH" not in env:
            env["PATH"] = str(os.environ["PATH"]) if onWindows() else os.environ["PATH"]
        if "SYSTEMROOT" not in env and "SYSTEMROOT" in os.environ:
            env["SYSTEMROOT"] = str(os.environ["SYSTEMROOT"]) if onWindows() else os.environ["SYSTEMROOT"]
        return env

    def create_task_msg(self):
        input_parameters = self.get_inputs()
        output_parameters = []

        if self.stdout is not None:
            parameter = tes.Output(
                name="stdout",
                url=self.output2url(self.stdout),
                path=self.output2path(self.stdout)
            )
            output_parameters.append(parameter)

        if self.stderr is not None:
            parameter = tes.Output(
                name="stderr",
                url=self.output2url(self.stderr),
                path=self.output2path(self.stderr)
            )
            output_parameters.append(parameter)

        output_parameters.append(
            tes.Output(
                name="workdir",
                url=self.output2url(""),
                path=self.docker_workdir,
                type="DIRECTORY"
            )
        )

        container = self.get_container()
        cpus = None
        ram = None
        disk = None

        for i in self.builder.requirements:
            if i.get("class", "NA") == "ResourceRequirement":
                cpus = i.get("coresMin", i.get("coresMax", None))
                ram = i.get("ramMin", i.get("ramMax", None))
                disk = i.get("outdirMin", i.get("outdirMax", None))

                if (cpus is None or isinstance(cpus, str)) or \
                   (ram is None or isinstance(ram, str)) or \
                   (disk is None or isinstance(disk, str)):
                    raise UnsupportedRequirement(
                        "cwl-tes does not support dynamic resource requests"
                    )

                ram = ram / 953.674 if ram is not None else None
                disk = disk / 953.674 if disk is not None else None
            elif i.get("class", "NA") == "DockerRequirement":
                if i.get("dockerOutputDirectory", None) is not None:
                    output_parameters.append(
                        tes.Output(
                            name="dockerOutputDirectory",
                            url=self.output2url(""),
                            path=i.get("dockerOutputDirectory"),
                            type="DIRECTORY"
                        )
                    )

        create_body = tes.Task(
            name=self.name,
            description=self.spec.get("doc", ""),
            executors=[
                tes.Executor(
                    command=self.command_line,
                    image=container,
                    workdir=self.docker_workdir,
                    stdout=self.output2path(self.stdout),
                    stderr=self.output2path(self.stderr),
                    stdin=self.stdin,
                    env=self.get_envvars()
                )
            ],
            inputs=input_parameters,
            outputs=output_parameters,
            resources=tes.Resources(
                cpu_cores=cpus,
                ram_gb=ram,
                disk_gb=disk
            ),
            tags={"CWLDocumentId": self.spec.get("id")}
        )

        return create_body

<<<<<<< HEAD
    def run(self, pull_image=True, rm_container=True, rm_tmpdir=True,
            move_outputs="move", **kwargs):

=======
    def run(self, runtimeContext):
        # useful for debugging
>>>>>>> 64566883
        log.debug(
            "[job %s] self.__dict__ in run() ----------------------" %
            (self.name)
        )
        log.debug(pformat(self.__dict__))

        task = self.create_task_msg()

        log.info(
            "[job %s] CREATED TASK MSG----------------------" %
            (self.name)
        )
        log.info(pformat(task))

        try:
            self.id = self.client.create_task(task)
            log.info(
                "[job %s] SUBMITTED TASK ----------------------" %
                (self.name)
            )
            log.info("[job %s] task id: %s " % (self.name, self.id))
        except Exception as e:
            log.error(
                "[job %s] Failed to submit task to TES service:\n%s" %
                (self.name, e)
            )
            raise WorkflowException(e)

        max_tries = 10
        current_try = 1
        while not self.is_done():
            delay = 1.5 * current_try**2
            time.sleep(
                random.randint(
                    round(
                        delay -
                        0.5 *
                        delay),
                    round(
                        delay +
                        0.5 *
                        delay)))
            log.debug(
                "[job %s] POLLING %s" %
                (self.name, pformat(self.id))
            )
            try:
                task = self.client.get_task(self.id, "MINIMAL")
                self.state = task.state
            except Exception as e:
                log.error("[job %s] POLLING ERROR %s" % (self.name, e))
                if current_try <= max_tries:
                    current_try += 1
                    continue
                else:
                    log.error("[job %s] MAX POLLING RETRIES EXCEEDED" %
                              (self.name))
                    break

        try:
            outputs = self.collect_outputs(self.outdir)
            cleaned_outputs = {}
            for k, v in outputs.items():
                if isinstance(k, bytes):
                    k = k.decode("utf8")
                if isinstance(v, bytes):
                    v = v.decode("utf8")
                cleaned_outputs[k] = v
                self.outputs = cleaned_outputs
            self.output_callback(self.outputs, "success")
        except WorkflowException as e:
            log.error("[job %s] job error:\n%s" % (self.name, e))
            self.output_callback({}, "permanentFail")
        except Exception as e:
            log.error("[job %s] job error:\n%s" % (self.name, e))
            self.output_callback({}, "permanentFail")
        finally:
            if self.outputs is not None:
                log.info(
                    "[job %s] OUTPUTS ------------------" %
                    (self.name)
                )
                log.info(pformat(self.outputs))
            self.cleanup(rm_tmpdir)
        return

    def is_done(self):
        terminal_states = ["COMPLETE", "CANCELED", "EXECUTOR_ERROR",
                           "SYSTEM_ERROR"]
        if self.state in terminal_states:
            log.info(
                "[job %s] FINAL JOB STATE: %s ------------------" %
                (self.name, self.state)
            )
            if self.state != "COMPLETE":
                log.error(
                    "[job %s] task id: %s" % (self.name, self.id)
                )
                log.error(
                    "[job %s] logs: %s" %
                    (
                        self.name,
                        self.client.get_task(self.id, "FULL").logs
                    )
<<<<<<< HEAD
=======
                    log.info(pformat(self.outputs))
                self.cleanup(runtimeContext.rm_tmpdir)

        poll = TESTaskPollThread(
            jobname=self.name,
            taskID=task_id,
            client=self.tes_workflow.client,
            callback=callback
        )
>>>>>>> 64566883

                )
            return True
        return False

    def cleanup(self, rm_tmpdir):
        log.debug(
            "[job %s] STARTING CLEAN UP ------------------" %
            (self.name)
        )
        if self.stagedir and os.path.exists(self.stagedir):
            log.debug(
                "[job %s] Removing input staging directory %s" %
                (self.name, self.stagedir)
            )
            shutil.rmtree(self.stagedir, True)

        if rm_tmpdir:
            log.debug(
                "[job %s] Removing temporary directory %s" %
                (self.name, self.tmpdir)
            )
            shutil.rmtree(self.tmpdir, True)

    def output2url(self, path):
        if path is not None:
            return file_uri(
                self.fs_access.join(self.outdir, os.path.basename(path))
            )
        return None

    def output2path(self, path):
        if path is not None:
            return self.fs_access.join(self.docker_workdir, path)
        return None<|MERGE_RESOLUTION|>--- conflicted
+++ resolved
@@ -3,211 +3,82 @@
 import logging
 import os
 import random
+import time
+from builtins import str
 import shutil
+import functools
+from pprint import pformat
+from typing import Any, Dict, List, Text, Union
+
 import tes
-import time
-
-<<<<<<< HEAD
-=======
-from builtins import str
->>>>>>> 64566883
+
 from cwltool.command_line_tool import CommandLineTool
 from cwltool.errors import WorkflowException, UnsupportedRequirement
+from cwltool.job import JobBase
 from cwltool.stdfsaccess import StdFsAccess
-<<<<<<< HEAD
 from cwltool.utils import onWindows
-from cwltool.workflow import defaultMakeTool
-=======
 from cwltool.workflow import default_make_tool
->>>>>>> 64566883
-from pprint import pformat
 from schema_salad.ref_resolver import file_uri
 
 log = logging.getLogger("tes-backend")
 
 
-<<<<<<< HEAD
-def make_tes_tool(spec, **kwargs):
+def make_tes_tool(spec, loading_context, url):
     if "class" in spec and spec["class"] == "CommandLineTool":
-        return TESCommandLineTool(spec, **kwargs)
+        return TESCommandLineTool(spec, loading_context, url)
     else:
-        return defaultMakeTool(spec, **kwargs)
-=======
-class TESWorkflow(object):
-
-    def __init__(self, url, runtime_context):
-        self.threads = []
-        self.basedir = runtime_context.basedir if \
-            runtime_context.basedir is not None else os.getcwd()
-        self.default_container = runtime_context.default_container
-        self.client = tes.HTTPClient(url)
-        self.fs_access = StdFsAccess(self.basedir)
-
-    def executor(self, tool, job_order, runtimeContext, logger):
-        final_output = []
-        final_status = []
-
-        def output_callback(out, processStatus):
-            final_status.append(processStatus)
-            final_output.append(out)
-
-        output_dirs = set()
-
-        if runtimeContext.outdir:
-            finaloutdir = os.path.abspath(runtimeContext.outdir)
-        else:
-            finaloutdir = None
-
-        if runtimeContext.tmp_outdir_prefix:
-            runtimeContext.outdir = tempfile.mkdtemp(
-                prefix=runtimeContext.tmp_outdir_prefix
-            )
-        else:
-            runtimeContext.outdir = tempfile.mkdtemp()
-
-        output_dirs.add(runtimeContext.outdir)
-        runtimeContext.mutation_manager = MutationManager()
-        runtimeContext.toplevel = True
-
-        jobReqs = None
-        if "cwl:requirements" in job_order:
-            jobReqs = job_order["cwl:requirements"]
-        elif ("cwl:defaults" in tool.metadata and
-              "cwl:requirements" in tool.metadata["cwl:defaults"]):
-            jobReqs = tool.metadata["cwl:defaults"]["cwl:requirements"]
-        if jobReqs:
-            for req in jobReqs:
-                tool.requirements.append(req)
-
-        if runtimeContext.default_container:
-            tool.requirements.insert(0, {
-                "class": "DockerRequirement",
-                "dockerPull": runtimeContext.default_container
-            })
-
-        jobs = tool.job(job_order, output_callback, runtimeContext)
-        try:
-            for runnable in jobs:
-                if runnable:
-                    builder = runtimeContext.builder
-                    if builder is not None:
-                        runnable.builder = builder
-                    if runnable.outdir:
-                        output_dirs.add(runnable.outdir)
-                    runnable.run(runtimeContext)
-                else:
-                    time.sleep(1)
-
-        except WorkflowException as e:
-            raise e
-        except Exception as e:
-            log.error("Got exception")
-            raise WorkflowException(str(e))
-
-        # wait for all processes to finish
-        self.wait()
-
-        if final_output and final_output[0] and finaloutdir:
-            final_output[0] = relocateOutputs(
-                final_output[0], finaloutdir,
-                output_dirs, runtimeContext.move_outputs,
-                runtimeContext.make_fs_access(""))
-
-        if runtimeContext.rm_tmpdir:
-            cleanIntermediate(output_dirs)
-
-        if final_output and final_status:
-            return (final_output[0], final_status[0])
-        else:
-            return (None, "permanentFail")
-
-    def make_exec_tool(self, spec, loadingContext):
-        return TESCommandLineTool(
-            spec, self, self.fs_access, loadingContext
-        )
-
-    def make_tool(self, spec, loadingContext):
-        if "class" in spec and spec["class"] == "CommandLineTool":
-            return self.make_exec_tool(spec, loadingContext)
-        else:
-            return default_make_tool(spec, loadingContext)
-
-    def add_thread(self, thread):
-        self.threads.append(thread)
-
-    def wait(self):
-        while True:
-            if all([not t.is_alive() for t in self.threads]):
-                break
-        for t in self.threads:
-            t.join()
->>>>>>> 64566883
+        return default_make_tool(spec, loading_context)
 
 
 class TESCommandLineTool(CommandLineTool):
 
-<<<<<<< HEAD
-    def __init__(self, spec, **kwargs):
-        super(TESCommandLineTool, self).__init__(spec, **kwargs)
-=======
-    def __init__(self, spec, tes_workflow, fs_access, loadingContext):
-        super(TESCommandLineTool, self).__init__(spec, loadingContext)
->>>>>>> 64566883
+    def __init__(self, spec, loading_context, url):
+        super(TESCommandLineTool, self).__init__(spec, loading_context)
         self.spec = spec
-
-<<<<<<< HEAD
-    def makeJobRunner(self, use_container=True, **kwargs):
-        return TESTask(self.spec, **kwargs)
-=======
-    def makeJobRunner(self, runtimeContext):
-        return TESTask(self.spec, self.tes_workflow, self.fs_access,
-                       runtimeContext.tmpdir)
-
-    def makePathMapper(self, reffiles, stagedir, runtimeContext, seperateDirs):
-        return PathMapper(reffiles, runtimeContext.basedir, stagedir,
-                          seperateDirs)
->>>>>>> 64566883
-
-
-class TESTask(object):
-
-<<<<<<< HEAD
-    def __init__(self, spec, **kwargs):
+        self.url = url
+
+    def make_job_runner(self, runtime_context):
+        return functools.partial(TESTask, runtime_context=runtime_context,
+                                 url=self.url, spec=self.spec)
+
+
+class TESTask(JobBase):
+    JobOrderType = Dict[Text, Union[Dict[Text, Any], List, Text]]
+
+    def __init__(self,
+                 builder,   # type: Builder
+                 joborder,  # type: JobOrderType
+                 make_path_mapper,  # type: Callable[..., PathMapper]
+                 requirements,  # type: List[Dict[Text, Text]]
+                 hints,  # type: List[Dict[Text, Text]]
+                 name,   # type: Text
+                 runtime_context,
+                 url,
+                 spec):
+        super(TESTask, self).__init__(builder, joborder, make_path_mapper,
+                                      requirements, hints, name)
+        self.runtime_context = runtime_context
         self.spec = spec
-        self.kwargs = kwargs
-=======
-    def __init__(self, spec, tes_workflow, fs_access, tmpdir):
-        self.spec = spec
-        self.tes_workflow = tes_workflow
-        self.fs_access = fs_access
-        self.tmpdir = tmpdir
-
->>>>>>> 64566883
         self.outputs = None
-        self.docker_workdir = "/var/spool/cwl"
         self.inplace_update = False
-        if kwargs.get("basedir") is not None:
-            self.basedir = kwargs.get("basedir")
+        if runtime_context.basedir is not None:
+            self.basedir = runtime_context.basedir
         else:
             self.basedir = os.getcwd()
         self.fs_access = StdFsAccess(self.basedir)
 
         self.id = None
+        self.docker_workdir = '/var/spool/cwl'
         self.state = "UNKNOWN"
         self.poll_interval = 1
         self.poll_retries = 10
-        self.client = tes.HTTPClient(kwargs.get("tes"))
+        self.client = tes.HTTPClient(url)
 
     def get_container(self):
         default = "python:2.7"
         container = default
-<<<<<<< HEAD
-        if self.kwargs.get("default_container"):
-            container = self.kwargs.get("default_container")
-=======
-        if self.tes_workflow.default_container:
-            container = self.tes_workflow.default_container
->>>>>>> 64566883
+        if self.runtime_context.default_container:
+            container = self.runtime_context.default_container
 
         reqs = self.spec.get("requirements", []) + self.spec.get("hints", [])
         for i in reqs:
@@ -307,8 +178,8 @@
 
     def get_envvars(self):
         env = self.environment
-        vars_to_preserve = self.kwargs.get("preserve_environment")
-        if self.kwargs.get("preserve_entire_environment"):
+        vars_to_preserve = self.runtime_context.preserve_environment
+        if self.runtime_context.preserve_entire_environment:
             vars_to_preserve = os.environ
         if vars_to_preserve is not None:
             for key, value in os.environ.items():
@@ -318,9 +189,11 @@
         env["HOME"] = str(self.outdir) if onWindows() else self.outdir
         env["TMPDIR"] = str(self.tmpdir) if onWindows() else self.tmpdir
         if "PATH" not in env:
-            env["PATH"] = str(os.environ["PATH"]) if onWindows() else os.environ["PATH"]
+            env["PATH"] = str(os.environ["PATH"]) if onWindows() \
+                else os.environ["PATH"]
         if "SYSTEMROOT" not in env and "SYSTEMROOT" in os.environ:
-            env["SYSTEMROOT"] = str(os.environ["SYSTEMROOT"]) if onWindows() else os.environ["SYSTEMROOT"]
+            env["SYSTEMROOT"] = str(os.environ["SYSTEMROOT"]) if onWindows() \
+                else os.environ["SYSTEMROOT"]
         return env
 
     def create_task_msg(self):
@@ -409,39 +282,32 @@
 
         return create_body
 
-<<<<<<< HEAD
-    def run(self, pull_image=True, rm_container=True, rm_tmpdir=True,
-            move_outputs="move", **kwargs):
-
-=======
     def run(self, runtimeContext):
-        # useful for debugging
->>>>>>> 64566883
         log.debug(
-            "[job %s] self.__dict__ in run() ----------------------" %
-            (self.name)
+            "[job %s] self.__dict__ in run() ----------------------",
+            self.name
         )
         log.debug(pformat(self.__dict__))
 
         task = self.create_task_msg()
 
         log.info(
-            "[job %s] CREATED TASK MSG----------------------" %
-            (self.name)
+            "[job %s] CREATED TASK MSG----------------------",
+            self.name
         )
         log.info(pformat(task))
 
         try:
             self.id = self.client.create_task(task)
             log.info(
-                "[job %s] SUBMITTED TASK ----------------------" %
-                (self.name)
-            )
-            log.info("[job %s] task id: %s " % (self.name, self.id))
+                "[job %s] SUBMITTED TASK ----------------------",
+                self.name
+            )
+            log.info("[job %s] task id: %s ", self.name, self.id)
         except Exception as e:
             log.error(
-                "[job %s] Failed to submit task to TES service:\n%s" %
-                (self.name, e)
+                "[job %s] Failed to submit task to TES service:\n%s",
+                self.name, e
             )
             raise WorkflowException(e)
 
@@ -460,20 +326,19 @@
                         0.5 *
                         delay)))
             log.debug(
-                "[job %s] POLLING %s" %
-                (self.name, pformat(self.id))
+                "[job %s] POLLING %s", self.name, pformat(self.id)
             )
             try:
                 task = self.client.get_task(self.id, "MINIMAL")
                 self.state = task.state
             except Exception as e:
-                log.error("[job %s] POLLING ERROR %s" % (self.name, e))
+                log.error("[job %s] POLLING ERROR %s", self.name, e)
                 if current_try <= max_tries:
                     current_try += 1
                     continue
                 else:
-                    log.error("[job %s] MAX POLLING RETRIES EXCEEDED" %
-                              (self.name))
+                    log.error("[job %s] MAX POLLING RETRIES EXCEEDED",
+                              self.name)
                     break
 
         try:
@@ -488,19 +353,19 @@
                 self.outputs = cleaned_outputs
             self.output_callback(self.outputs, "success")
         except WorkflowException as e:
-            log.error("[job %s] job error:\n%s" % (self.name, e))
+            log.error("[job %s] job error:\n%s", self.name, e)
             self.output_callback({}, "permanentFail")
         except Exception as e:
-            log.error("[job %s] job error:\n%s" % (self.name, e))
+            log.error("[job %s] job error:\n%s", self.name, e)
             self.output_callback({}, "permanentFail")
         finally:
             if self.outputs is not None:
                 log.info(
-                    "[job %s] OUTPUTS ------------------" %
-                    (self.name)
+                    "[job %s] OUTPUTS ------------------",
+                    self.name
                 )
                 log.info(pformat(self.outputs))
-            self.cleanup(rm_tmpdir)
+            self.cleanup(self.runtime_context.rm_tmpdir)
         return
 
     def is_done(self):
@@ -508,52 +373,36 @@
                            "SYSTEM_ERROR"]
         if self.state in terminal_states:
             log.info(
-                "[job %s] FINAL JOB STATE: %s ------------------" %
-                (self.name, self.state)
+                "[job %s] FINAL JOB STATE: %s ------------------",
+                self.name, self.state
             )
             if self.state != "COMPLETE":
                 log.error(
-                    "[job %s] task id: %s" % (self.name, self.id)
+                    "[job %s] task id: %s", self.name, self.id
                 )
                 log.error(
-                    "[job %s] logs: %s" %
-                    (
-                        self.name,
-                        self.client.get_task(self.id, "FULL").logs
-                    )
-<<<<<<< HEAD
-=======
-                    log.info(pformat(self.outputs))
-                self.cleanup(runtimeContext.rm_tmpdir)
-
-        poll = TESTaskPollThread(
-            jobname=self.name,
-            taskID=task_id,
-            client=self.tes_workflow.client,
-            callback=callback
-        )
->>>>>>> 64566883
-
+                    "[job %s] logs: %s",
+                    self.name, self.client.get_task(self.id, "FULL").logs
                 )
             return True
         return False
 
     def cleanup(self, rm_tmpdir):
         log.debug(
-            "[job %s] STARTING CLEAN UP ------------------" %
-            (self.name)
+            "[job %s] STARTING CLEAN UP ------------------",
+            self.name
         )
         if self.stagedir and os.path.exists(self.stagedir):
             log.debug(
-                "[job %s] Removing input staging directory %s" %
-                (self.name, self.stagedir)
+                "[job %s] Removing input staging directory %s",
+                self.name, self.stagedir
             )
             shutil.rmtree(self.stagedir, True)
 
         if rm_tmpdir:
             log.debug(
-                "[job %s] Removing temporary directory %s" %
-                (self.name, self.tmpdir)
+                "[job %s] Removing temporary directory %s",
+                self.name, self.tmpdir
             )
             shutil.rmtree(self.tmpdir, True)
 
