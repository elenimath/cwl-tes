--- conflicted
+++ resolved
@@ -94,12 +94,12 @@
 
     def _abs(self, p):  # type: (Text) -> Text
         return abspath(p, self.basedir)
-<<<<<<< HEAD
+
     def setUUID(self, uuid):
         self.uuid=uuid
     def getUUID(self):
         return(self.uuid)
-=======
+
 
     def _recall_credentials(self, desired_host):
         for host, user, passwd in self.cache:
@@ -107,7 +107,7 @@
                 return user, passwd
         return None, None
 
->>>>>>> e3ca77ad
+
     def glob(self, pattern):  # type: (Text) -> List[Text]
         if not self.basedir.startswith("ftp:"):
             return super(FtpFsAccess, self).glob(pattern)
